--- conflicted
+++ resolved
@@ -8,12 +8,8 @@
 name: melt_eng
 version: "2023-05-09"
 import_tables:
-<<<<<<< HEAD
   - en_dicts/en_ext # 补充（里面有些许带权重的，且和 en 重复，需要把 en_ext 放在上面）
   - en_dicts/en     # 英文主词库
-=======
-  - en_dicts/en_ext  # 补充（里面有些许带权重的，且和 en 重复，需要把 en_ext 放在上面）
-  - en_dicts/en      # 英文主词库
 
   # 中英混输词库
   # - en_dicts/cn_en                        # 全拼
@@ -23,5 +19,4 @@
   # - en_dicts/cn_en_double_pinyin_sogou    # 搜狗双拼
   # - en_dicts/cn_en_double_pinyin_ziguang  # 紫光双拼
   # - en_dicts/cn_en_double_pinyin_abc      # 智能 ABC 双拼
->>>>>>> f17f883f
 ...